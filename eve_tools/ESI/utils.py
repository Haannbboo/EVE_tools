--- conflicted
+++ resolved
@@ -8,12 +8,9 @@
 from functools import wraps
 from inspect import iscoroutinefunction
 from typing import Callable, Coroutine, List, Optional, Union
-<<<<<<< HEAD
 
 from eve_tools.data import make_cache_key, CacheDB
 from eve_tools.data.cache import SqliteCache
-=======
->>>>>>> 6f533f42
 
 
 BAD_REQUEST = 400
@@ -109,48 +106,36 @@
             Time used for a request. Only functional for synchronous requests, such as ESI.get().
         expires: Optional[str]
             API cache uses this to know how long the response expires.
-<<<<<<< HEAD
         requests_failed: Optional[int]
             Number of failed requests made. Increments when ClientResponseError is raised.
         requests_succeed: Optional[int]
             Number of successful requests made. Increments when ClientResponseError not raised.
         requests_blocked: Optional[int]
             Number of blocked requests made. Increments when ESI._check_request() blocks a request.
-=======
->>>>>>> 6f533f42
     """
 
     requests: Optional[int] = 0
     timer: Optional[float] = 0.0
     expires: Optional[str] = None
-<<<<<<< HEAD
     requests_failed: Optional[int] = 0
     requests_succeed: Optional[int] = 0
     requests_blocked: Optional[int] = 0
-=======
->>>>>>> 6f533f42
 
     def clear(self, field: Optional[str] = None):
         if field is None:
             self.expires = None
             self.requests = 0
             self.timer = 0.0
-<<<<<<< HEAD
             self.requests_failed = 0
             self.requests_succeed = 0
             self.requests_blocked = 0
-=======
->>>>>>> 6f533f42
         elif field == "expires":
             self.expires = None
         elif field == "requests":
             self.requests = 0
-<<<<<<< HEAD
             self.requests_failed = 0
             self.requests_succeed = 0
             self.requests_blocked = 0
-=======
->>>>>>> 6f533f42
         elif field == "timer":
             self.timer = 0.0
 
@@ -164,12 +149,9 @@
                 self.expires == __other.expires
                 and self.requests == __other.requests
                 and self.timer == __other.timer
-<<<<<<< HEAD
                 and self.requests_failed == __other.requests_failed
                 and self.requests_succeed == __other.requests_succeed
                 and self.requests_blocked == __other.requests_blocked
-=======
->>>>>>> 6f533f42
             )
 
         raise NotImplemented
@@ -186,18 +168,13 @@
     """
 
     def _session_recorder_wrapper(func: Union[Coroutine, Callable]):
-<<<<<<< HEAD
         # func is ESI.async_request or ESI.get/head
         @wraps(func)
-=======
-        # Using @functools.wrap cause errors
->>>>>>> 6f533f42
         async def _session_recorder_wrapped_async(_self, *args, **kwd):
             """Used when a coroutine function is decorated."""
             if not _self._record_session:
                 return await func(_self, *args, **kwd)
 
-<<<<<<< HEAD
             resp = None
             time_start = time.monotonic_ns()
             try:
@@ -213,23 +190,11 @@
             return resp
 
         @wraps(func)
-=======
-            time_start = time.monotonic_ns()
-            resp = await func(
-                _self, *args, **kwd
-            )  # this _self should be an instance of ESI
-            time_finish = time.monotonic_ns()
-            _session_record_fill(_self, resp, time_start, time_finish)
-
-            return resp
-
->>>>>>> 6f533f42
         def _session_recorder_wrapped_normal(_self, *args, **kwd):
             """Used when a normal callable function is decorated."""
             if not _self._record_session:
                 return func(_self, *args, **kwd)
 
-<<<<<<< HEAD
             resp = None
             time_start = time.monotonic_ns()
             try:
@@ -245,17 +210,6 @@
             return resp
 
         def _session_record_fill(_self, resp, t_s, t_f, failed: bool):
-=======
-            time_start = time.monotonic_ns()
-            resp = func(_self, *args, **kwd)  # this _self should be an instance of ESI
-            time_finish = time.monotonic_ns()
-
-            _session_record_fill(_self, resp, time_start, time_finish)
-
-            return resp
-
-        def _session_record_fill(_self, resp, t_s, t_f):
->>>>>>> 6f533f42
             """Fills out useful info of from the response.
             Defines rules to fill out a _SessionRecord instance."""
             nonlocal fields, exclude
@@ -274,7 +228,6 @@
 
             # Update requests
             if (fields is None or "requests" in fields) and (
-<<<<<<< HEAD
                 exclude is None or "requests" not in exclude
             ):
                 record.requests += 1
@@ -291,12 +244,6 @@
                 if resp is not None and not failed:
                     record.requests_succeed += 1
 
-=======
-                exclude is None or "request" not in exclude
-            ):
-                record.requests += 1
-
->>>>>>> 6f533f42
             # Update timer
             if (fields is None or "timer" in fields) and (
                 exclude is None or "timer" not in exclude
@@ -307,8 +254,6 @@
             if (fields is None or "expires" in fields) and (
                 exclude is None or "expires" not in exclude
             ):
-<<<<<<< HEAD
-
                 if resp is not None and resp.expires:
                     if record.expires is None:
                         record.expires = resp.expires
@@ -323,26 +268,6 @@
         if iscoroutinefunction(func):
             return _session_recorder_wrapped_async
         else:
-=======
-                expires = resp.expires
-
-                if record.expires is None:
-                    record.expires = expires
-                elif expires:
-                    expires_dt = datetime(*parsedate(expires)[:6])
-                    record_dt = datetime(*parsedate(record.expires)[:6])
-                    if expires_dt < record_dt:
-                        record.expires = expires
-            return
-
-        if iscoroutinefunction(func):
-            _session_recorder_wrapped_async.__doc__ = func.__doc__
-            _session_recorder_wrapped_async.__name__ = func.__name__
-            return _session_recorder_wrapped_async
-        else:
-            _session_recorder_wrapped_normal.__doc__ = func.__doc__
-            _session_recorder_wrapped_normal.__name__ = func.__name__
->>>>>>> 6f533f42
             return _session_recorder_wrapped_normal
 
     if func is None:
@@ -351,7 +276,6 @@
     if iscoroutinefunction(func) or callable(func):
         return _session_recorder_wrapper(func)
 
-<<<<<<< HEAD
     raise NotImplementedError
 
 
@@ -374,7 +298,4 @@
         checker_cache.set(key, ret, expires)
         return ret
 
-    return cache_check_request_wrapped
-=======
-    raise NotImplementedError
->>>>>>> 6f533f42
+    return cache_check_request_wrapped
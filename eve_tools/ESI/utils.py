--- conflicted
+++ resolved
@@ -9,11 +9,7 @@
 from inspect import iscoroutinefunction
 from typing import Callable, Coroutine, List, Optional, Union, TYPE_CHECKING
 
-<<<<<<< HEAD
-from eve_tools.data import make_cache_key, CacheDB, SqliteCache
-=======
 from eve_tools.data import make_cache_key
->>>>>>> 821abfa5
 from eve_tools.exceptions import ESIResponseError
 from eve_tools.log import getLogger
 
